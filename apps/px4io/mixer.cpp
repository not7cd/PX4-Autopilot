--- conflicted
+++ resolved
@@ -92,11 +92,7 @@
 
 		/* too long without FMU input, time to go to failsafe */
 		if (r_status_flags & PX4IO_P_STATUS_FLAGS_FMU_OK) {
-<<<<<<< HEAD
-			debug("AP RX timeout");
-=======
 			lowsyslog("AP RX timeout");
->>>>>>> c9775d74
 		}
 		r_status_flags &= ~(PX4IO_P_STATUS_FLAGS_FMU_OK | PX4IO_P_STATUS_FLAGS_RAW_PWM);
 		r_status_alarms |= PX4IO_P_STATUS_ALARMS_FMU_LOST;
@@ -105,10 +101,7 @@
 		r_status_flags |= PX4IO_P_STATUS_FLAGS_OVERRIDE;
 	} else {
 		r_status_flags |= PX4IO_P_STATUS_FLAGS_FMU_OK;
-<<<<<<< HEAD
-=======
 		r_status_alarms &= ~PX4IO_P_STATUS_ALARMS_FMU_LOST;
->>>>>>> c9775d74
 	}
 
 	source = MIX_FAILSAFE;
@@ -133,12 +126,8 @@
 		}
 
 		if ( (r_status_flags & PX4IO_P_STATUS_FLAGS_OVERRIDE) &&
-<<<<<<< HEAD
-		     (r_status_flags & PX4IO_P_STATUS_FLAGS_RC_OK)) {
-=======
 		     (r_status_flags & PX4IO_P_STATUS_FLAGS_RC_OK) &&
 		     (r_status_flags & PX4IO_P_STATUS_FLAGS_MIXER_OK)) {
->>>>>>> c9775d74
 
 		 	/* if allowed, mix from RC inputs directly */
 			source = MIX_OVERRIDE;
