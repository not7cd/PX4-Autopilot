--- conflicted
+++ resolved
@@ -59,7 +59,6 @@
 __EXPORT int16_t int16_t_from_bytes(uint8_t bytes[]);
 
 /**
-<<<<<<< HEAD
  * Converts a 3 x 3 rotation matrix to an unit quaternion.
  *
  * All orientations are expressed in NED frame.
@@ -78,11 +77,14 @@
  * @param R rotation matrix to write back to
  */
 __EXPORT void quat2rot(const float Q[4], float R[9]);
-=======
+
+/**
  * Calculates air density.
+ *
+ * @param static_pressure ambient pressure in millibar
+ * @param temperature_celcius air / ambient temperature in celcius
  */
 __EXPORT float get_air_density(float static_pressure, float temperature_celsius);
->>>>>>> 46cf2a53
 
 __END_DECLS
 
