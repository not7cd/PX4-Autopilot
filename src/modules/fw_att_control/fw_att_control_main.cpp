--- conflicted
+++ resolved
@@ -1,6 +1,6 @@
 /****************************************************************************
  *
- *   Copyright (c) 2013, 2014 PX4 Development Team. All rights reserved.
+ *   Copyright (c) 2013-2015 PX4 Development Team. All rights reserved.
  *
  * Redistribution and use in source and binary forms, with or without
  * modification, are permitted provided that the following conditions
@@ -803,18 +803,17 @@
 				//warnx("_actuators_airframe.control[1] = -1.0f;");
 			}
 
-<<<<<<< HEAD
 			/* if we are in rotary wing mode, do nothing */
 			if (_vehicle_status.is_rotary_wing) {
 				continue;
-=======
+			}
+
 			/* default flaps to center */
 			float flaps_control = 0.0f;
 
 			/* map flaps by default to manual if valid */
 			if (isfinite(_manual.flaps)) {
 				flaps_control = _manual.flaps;
->>>>>>> a74cc5bf
 			}
 
 			/* decide if in stabilized or full manual control */
